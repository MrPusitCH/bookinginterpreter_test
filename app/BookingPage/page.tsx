--- conflicted
+++ resolved
@@ -1,11 +1,5 @@
 "use client";
 
-<<<<<<< HEAD
-import { useEffect, useRef, useState } from "react";
-import { usePathname, useRouter, useSearchParams } from "next/navigation";
-import { CalendarDays, CheckCircle } from "lucide-react";
-=======
->>>>>>> e2655503
 import BookingCalendar from "@/components/BookingCalendar/booking-calendar";
 
 function BookingPage() {
