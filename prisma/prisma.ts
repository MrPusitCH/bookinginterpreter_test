--- conflicted
+++ resolved
@@ -9,10 +9,6 @@
   DRType,  
   OtherTypeScope,
 } from "@prisma/client";
-<<<<<<< HEAD
-
-=======
->>>>>>> 4e6a6e85
   declare global {
   var prisma: PrismaClient | undefined;
 }
@@ -20,15 +16,8 @@
   prisma: PrismaClient | undefined;
 };
 const prisma = globalForPrisma.prisma ?? new PrismaClient();
-<<<<<<< HEAD
-
-
 
 if (process.env.NODE_ENV !== "production") globalForPrisma.prisma = prisma;
-
-=======
-if (process.env.NODE_ENV !== "production") globalForPrisma.prisma = prisma;
->>>>>>> 4e6a6e85
 export {
   prisma as default,
   OwnerGroup,
