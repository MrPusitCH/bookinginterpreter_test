--- conflicted
+++ resolved
@@ -6,40 +6,6 @@
   url      = env("DATABASE_URL")
 }
 model BookingPlan {
-<<<<<<< HEAD
-  bookingId                Int                      @id @default(autoincrement()) @map("BOOKING_ID")
-  ownerEmpCode             String                   @map("OWNER_EMP_CODE") @db.VarChar(64)
-  ownerGroup               OwnerGroup               @map("OWNER_GROUP")
-  roomId                   Int                      @map("ROOM_ID")
-  room                     Room                     @relation(fields: [roomId], references: [id])
-  meetingType              MeetingType              @map("MEETING_TYPE")
-  meetingDetail            String?                  @map("MEETING_DETAIL") @db.Text
-  applicableModel          String?                  @map("APPLICABLE_MODEL") @db.VarChar(255)
-  timeStart                DateTime                 @map("TIME_START") @db.Timestamp(0)
-  timeEnd                  DateTime                 @map("TIME_END") @db.Timestamp(0)
-  interpreterEmpCode       String?                  @map("INTERPRETER_EMP_CODE") @db.VarChar(64)
-  bookingStatus            BookingStatus            @default(waiting) @map("BOOKING_STATUS")
-  createdAt                DateTime                 @default(now()) @map("created_at") @db.Timestamp(0)
-  updatedAt                DateTime                 @default(now()) @updatedAt @map("updated_at") @db.Timestamp(0)
-  includeInterpreter       Boolean                  @default(true) @map("INCLUDE_INTERPRETER")
-  drType                   DRType?                  @map("DR_TYPE")
-  otherType                String?                  @map("OTHER_TYPE") @db.VarChar(255)
-  otherTypeScope           OtherTypeScope?          @map("OTHER_TYPE_SCOPE")
-  isRecurring              Boolean                  @default(false) @map("IS_RECURRING")
-  recurrenceType           RecurrenceType?          @map("RECURRENCE_TYPE")
-  recurrenceInterval       Int?                     @map("RECURRENCE_INTERVAL")
-  recurrenceEndType        EndType?                 @map("RECURRENCE_END_TYPE")
-  recurrenceEndDate        DateTime?                @map("RECURRENCE_END_DATE") @db.DateTime(0)
-  recurrenceEndOccurrences Int?                     @map("RECURRENCE_END_OCCURRENCES")
-  recurrenceWeekdays       String?                  @map("RECURRENCE_WEEKDAYS") @db.VarChar(32)
-  recurrenceMonthday       Int?                     @map("RECURRENCE_MONTHDAY")
-  recurrenceWeekOrder      WeekOrder?               @map("RECURRENCE_WEEK_ORDER")
-  parentBookingId          Int?                     @map("PARENT_BOOKING_ID")
-  poolStatus               PoolStatus?              @map("POOL_STATUS")
-  poolEntryTime            DateTime?                @map("POOL_ENTRY_TIME") @db.DateTime(0)
-  poolDeadlineTime         DateTime?                @map("POOL_DEADLINE_TIME") @db.DateTime(0)
-  poolProcessingAttempts   Int?                     @default(0) @map("POOL_PROCESSING_ATTEMPTS")
-=======
   bookingId                Int               @id @default(autoincrement()) @map("BOOKING_ID")
   ownerGroup               OwnerGroup        @map("OWNER_GROUP")
   meetingRoom              String            @map("MEETING_ROOM") @db.VarChar(50)
@@ -66,7 +32,6 @@
   recurrenceType           RecurrenceType?   @map("RECURRENCE_TYPE")
   recurrenceWeekdays       String?           @map("RECURRENCE_WEEKDAYS") @db.VarChar(32)
   recurrenceWeekOrder      WeekOrder?        @map("RECURRENCE_WEEK_ORDER")
->>>>>>> ca742e55
   assignmentLogs           AssignmentLog[]
   interpreterEmployee      Employee?         @relation("InterpreterEmployee", fields: [interpreterEmpCode], references: [empCode])
   employee                 Employee          @relation("OwnerEmployee", fields: [ownerEmpCode], references: [empCode])
@@ -129,21 +94,6 @@
 }
 
 model AutoAssignmentConfig {
-<<<<<<< HEAD
-  id                   Int     @id @default(autoincrement()) @map("ID")
-  autoAssignEnabled    Boolean @default(true) @map("AUTO_ASSIGN_ENABLED")
-  mode                 String  @default("NORMAL") @map("MODE")
-  fairnessWindowDays   Int     @default(30) @map("FAIRNESS_WINDOW_DAYS")
-  maxGapHours          Int     @default(10) @map("MAX_GAP_HOURS")
-  MIN_ADVANCE_DAYS     Int     @default(2)
-  w_fair               Float   @default(1.2) @map("W_FAIR")
-  w_urgency            Float   @default(0.5) @map("W_URGENCY")
-  w_lrs                Float   @default(0.3) @map("W_LRS")
-  drConsecutivePenalty Float   @default(-0.7) @map("DR_CONSECUTIVE_PENALTY")
-
-  createdAt DateTime @default(now()) @map("created_at") @db.Timestamp(0)
-  updatedAt DateTime @updatedAt @map("updated_at") @db.Timestamp(0)
-=======
   id                   Int      @id @default(autoincrement()) @map("ID")
   autoAssignEnabled    Boolean  @default(true) @map("AUTO_ASSIGN_ENABLED")
   mode                 String   @default("NORMAL") @map("MODE")
@@ -156,7 +106,6 @@
   drConsecutivePenalty Float    @default(-0.7) @map("DR_CONSECUTIVE_PENALTY")
   createdAt            DateTime @default(now()) @map("created_at") @db.Timestamp(0)
   updatedAt            DateTime @updatedAt @map("updated_at") @db.Timestamp(0)
->>>>>>> ca742e55
 
   @@map("AUTO_ASSIGNMENT_CONFIG")
 }
@@ -342,178 +291,4 @@
 enum RoleCode {
   ADMIN
   INTERPRETER
-<<<<<<< HEAD
-}
-
-enum PoolStatus {
-  waiting
-  ready
-  processing
-  failed
-}
-
-model PoolProcessingLog {
-  id                      Int                      @id @default(autoincrement()) @map("ID")
-  batchId                 String                   @unique @map("BATCH_ID") @db.VarChar(255)
-  processingType          String                   @map("PROCESSING_TYPE") @db.VarChar(32)
-  mode                    String?                  @map("MODE") @db.VarChar(32)
-  processingStartTime     DateTime                 @map("PROCESSING_START_TIME") @db.DateTime(0)
-  processingEndTime       DateTime                 @map("PROCESSING_END_TIME") @db.DateTime(0)
-  totalEntries            Int                      @map("TOTAL_ENTRIES")
-  processedEntries        Int                      @map("PROCESSED_ENTRIES")
-  assignedEntries         Int                      @map("ASSIGNED_ENTRIES")
-  escalatedEntries        Int                      @map("ESCALATED_ENTRIES")
-  failedEntries           Int                      @map("FAILED_ENTRIES")
-  averageProcessingTimeMs Int                      @map("AVERAGE_PROCESSING_TIME_MS")
-  systemLoad              String                   @map("SYSTEM_LOAD") @db.VarChar(16)
-  fairnessImprovement     Float?                   @map("FAIRNESS_IMPROVEMENT")
-  errors                  Json                     @map("ERRORS")
-  performance             Json?                    @map("PERFORMANCE")
-  createdAt               DateTime                 @default(now()) @map("created_at") @db.Timestamp(0)
-  entries                 PoolProcessingLogEntry[]
-
-  @@index([processingType])
-  @@index([processingStartTime])
-  @@index([batchId])
-  @@map("POOL_PROCESSING_LOG")
-}
-
-model PoolProcessingLogEntry {
-  id               Int               @id @default(autoincrement()) @map("ID")
-  logId            Int               @map("LOG_ID")
-  bookingId        Int               @map("BOOKING_ID")
-  status           String            @map("STATUS") @db.VarChar(32)
-  interpreterId    String?           @map("INTERPRETER_ID") @db.VarChar(64)
-  reason           String?           @map("REASON") @db.Text
-  processingTimeMs Int               @map("PROCESSING_TIME_MS")
-  urgencyLevel     String            @map("URGENCY_LEVEL") @db.VarChar(16)
-  errorRecovery    Json?             @map("ERROR_RECOVERY")
-  createdAt        DateTime          @default(now()) @map("created_at") @db.Timestamp(0)
-  log              PoolProcessingLog @relation(fields: [logId], references: [id], onDelete: Cascade)
-  bookingPlan      BookingPlan       @relation(fields: [bookingId], references: [bookingId], onDelete: Cascade)
-
-  @@index([logId])
-  @@index([bookingId])
-  @@index([status])
-  @@index([urgencyLevel])
-  @@map("POOL_PROCESSING_LOG_ENTRY")
-}
-
-model PoolEntryHistory {
-  id                 Int         @id @default(autoincrement()) @map("ID")
-  bookingId          Int         @map("BOOKING_ID")
-  action             String      @map("ACTION") @db.VarChar(64)
-  previousStatus     String?     @map("PREVIOUS_STATUS") @db.VarChar(32)
-  newStatus          String?     @map("NEW_STATUS") @db.VarChar(32)
-  processingAttempts Int         @map("PROCESSING_ATTEMPTS")
-  errorMessage       String?     @map("ERROR_MESSAGE") @db.Text
-  systemState        Json?       @map("SYSTEM_STATE")
-  createdAt          DateTime    @default(now()) @map("created_at") @db.Timestamp(0)
-  bookingPlan        BookingPlan @relation(fields: [bookingId], references: [bookingId], onDelete: Cascade)
-
-  @@index([bookingId])
-  @@index([action])
-  @@index([createdAt])
-  @@map("POOL_ENTRY_HISTORY")
-}
-
-model AutoApprovalLog {
-  id              Int       @id @default(autoincrement()) @map("ID")
-  timestamp       DateTime  @map("TIMESTAMP") @db.DateTime(0)
-  eventType       String    @map("EVENT_TYPE") @db.VarChar(64)
-  reason          String    @map("REASON") @db.Text
-  oldMode         String?   @map("OLD_MODE") @db.VarChar(32)
-  newMode         String?   @map("NEW_MODE") @db.VarChar(32)
-  currentMode     String    @map("CURRENT_MODE") @db.VarChar(32)
-  loadAssessment  Json?     @map("LOAD_ASSESSMENT")
-  confidence      Float?    @map("CONFIDENCE")
-  overrideApplied Boolean   @default(false) @map("OVERRIDE_APPLIED")
-  expiresAt       DateTime? @map("EXPIRES_AT") @db.DateTime(0)
-  modeTransition  Json?     @map("MODE_TRANSITION")
-  createdAt       DateTime  @default(now()) @map("created_at") @db.Timestamp(0)
-
-  @@index([timestamp])
-  @@index([eventType])
-  @@index([currentMode])
-  @@index([overrideApplied])
-  @@map("AUTO_APPROVAL_LOG")
-}
-
-model ConflictDetectionLog {
-  id                       Int      @id @default(autoincrement()) @map("ID")
-  timestamp                DateTime @map("TIMESTAMP") @db.DateTime(0)
-  bookingId                Int      @map("BOOKING_ID")
-  requestedTimeStart       DateTime @map("REQUESTED_TIME_START") @db.DateTime(0)
-  requestedTimeEnd         DateTime @map("REQUESTED_TIME_END") @db.DateTime(0)
-  totalInterpretersChecked Int      @map("TOTAL_INTERPRETERS_CHECKED")
-  availableInterpreters    Int      @map("AVAILABLE_INTERPRETERS")
-  conflictedInterpreters   Int      @map("CONFLICTED_INTERPRETERS")
-  conflicts                Json     @map("CONFLICTS")
-  processingTimeMs         Int      @map("PROCESSING_TIME_MS")
-  resolutionStrategy       String   @map("RESOLUTION_STRATEGY") @db.VarChar(64)
-  outcome                  String   @map("OUTCOME") @db.VarChar(32)
-  createdAt                DateTime @default(now()) @map("created_at") @db.Timestamp(0)
-
-  @@index([bookingId])
-  @@index([timestamp])
-  @@index([outcome])
-  @@map("CONFLICT_DETECTION_LOG")
-}
-
-model DRPolicyLog {
-  id                      Int      @id @default(autoincrement()) @map("ID")
-  timestamp               DateTime @map("TIMESTAMP") @db.DateTime(0)
-  bookingId               Int      @map("BOOKING_ID")
-  interpreterId           String   @map("INTERPRETER_ID") @db.VarChar(64)
-  isDRMeeting             Boolean  @map("IS_DR_MEETING")
-  drType                  String?  @map("DR_TYPE") @db.VarChar(64)
-  mode                    String   @map("MODE") @db.VarChar(32)
-  policyApplied           Json     @map("POLICY_APPLIED")
-  lastGlobalDR            Json?    @map("LAST_GLOBAL_DR")
-  drHistory               Json     @map("DR_HISTORY")
-  alternativeInterpreters Int      @map("ALTERNATIVE_INTERPRETERS")
-  finalDecision           String   @map("FINAL_DECISION") @db.VarChar(32)
-  decisionRationale       String   @map("DECISION_RATIONALE") @db.Text
-  createdAt               DateTime @default(now()) @map("created_at") @db.Timestamp(0)
-
-  @@index([bookingId])
-  @@index([interpreterId])
-  @@index([timestamp])
-  @@index([finalDecision])
-  @@map("DR_POLICY_LOG")
-}
-
-model SystemErrorLog {
-  id           Int      @id @default(autoincrement()) @map("ID")
-  timestamp    DateTime @map("TIMESTAMP") @db.DateTime(0)
-  operation    String   @map("OPERATION") @db.VarChar(128)
-  bookingId    Int?     @map("BOOKING_ID")
-  errorName    String   @map("ERROR_NAME") @db.VarChar(128)
-  errorMessage String   @map("ERROR_MESSAGE") @db.Text
-  errorStack   String?  @map("ERROR_STACK") @db.Text
-  context      Json?    @map("CONTEXT")
-  systemState  Json?    @map("SYSTEM_STATE")
-  createdAt    DateTime @default(now()) @map("created_at") @db.Timestamp(0)
-
-  @@index([timestamp])
-  @@index([operation])
-  @@index([bookingId])
-  @@index([errorName])
-  @@map("SYSTEM_ERROR_LOG")
-}
-
-model Room {
-  id        Int      @id @default(autoincrement()) @map("ROOM_ID")
-  name      String   @map("ROOM_NAME") @db.VarChar(100)
-  location  String?  @map("LOCATION") @db.VarChar(255)
-  isActive  Boolean  @default(true) @map("IS_ACTIVE")
-  capacity  Int      @default(1) @map("CAPACITY")
-  createdAt DateTime @default(now()) @map("created_at") @db.Timestamp(0)
-  updatedAt DateTime @updatedAt @map("updated_at") @db.Timestamp(0)
-
-  bookings BookingPlan[]
-
-  @@map("ROOM")
-=======
->>>>>>> ca742e55
 }