--- conflicted
+++ resolved
@@ -58,10 +58,6 @@
   language                    Language?       @relation(fields: [languageCode], references: [code])
   selectedInterpreter         Employee?       @relation("SelectedInterpreterEmployee", fields: [selectedInterpreterEmpCode], references: [empCode])
 
-  // NEW: room relation
-  roomId                   Int?              @map("ROOM_ID")
-  room                     Room?             @relation(fields: [roomId], references: [id])
-
   @@index([ownerEmpCode])
   @@index([interpreterEmpCode])
   @@index([roomId])
@@ -75,21 +71,6 @@
   @@map("BOOKING_PLAN")
 }
 
-<<<<<<< HEAD
-model Room {
-  id        Int               @id @default(autoincrement()) @map("ID")
-  name      String            @unique @map("NAME") @db.VarChar(100)
-  location  String?           @map("LOCATION") @db.VarChar(255)
-  capacity  Int               @default(1) @map("CAPACITY")
-  isActive  Boolean           @default(true) @map("IS_ACTIVE")
-  createdAt DateTime          @default(now()) @map("created_at") @db.Timestamp(0)
-  updatedAt DateTime          @updatedAt @map("updated_at") @db.Timestamp(0)
-
-  // Back relation from bookings
-  bookings  BookingPlan[]
-
-  @@map("ROOM")
-=======
 // Forward visibility targets per booking, using admin deptPath strings
 model BookingForwardTarget {
   bookingId Int      @map("BOOKING_ID")
@@ -142,7 +123,6 @@
   @@unique([adminEmpCode, deptPath], name: "unique_admin_dept")
   @@index([adminEmpCode])
   @@map("ADMIN_VISION")
->>>>>>> e2655503
 }
 
 model InviteEmailList {
@@ -332,6 +312,57 @@
   @@map("SYSTEM_ERROR_LOG")
 }
 
+model Environment {
+  id           Int                      @id @default(autoincrement()) @map("ID")
+  name         String                   @unique @map("NAME") @db.VarChar(128)
+  isActive     Boolean                  @default(true) @map("IS_ACTIVE")
+  createdAt    DateTime                 @default(now()) @map("created_at") @db.Timestamp(0)
+  updatedAt    DateTime                 @updatedAt @map("updated_at") @db.Timestamp(0)
+  admins       EnvironmentAdmin[]
+  centers      EnvironmentCenter[]
+  interpreters EnvironmentInterpreter[]
+  priorities   MeetingTypePriority[]
+
+  @@map("ENVIRONMENT")
+}
+
+model EnvironmentCenter {
+  id            Int         @id @default(autoincrement()) @map("ID")
+  environmentId Int         @map("ENVIRONMENT_ID")
+  center        String      @unique @map("CENTER") @db.VarChar(128)
+  createdAt     DateTime    @default(now()) @map("created_at") @db.Timestamp(0)
+  environment   Environment @relation(fields: [environmentId], references: [id], onDelete: Cascade)
+
+  @@index([environmentId])
+  @@map("ENVIRONMENT_CENTER")
+}
+
+model EnvironmentAdmin {
+  id            Int         @id @default(autoincrement()) @map("ID")
+  environmentId Int         @map("ENVIRONMENT_ID")
+  adminEmpCode  String      @map("ADMIN_EMP_CODE") @db.VarChar(64)
+  createdAt     DateTime    @default(now()) @map("created_at") @db.Timestamp(0)
+  admin         Employee    @relation("EmployeeEnvironmentAdmin", fields: [adminEmpCode], references: [empCode])
+  environment   Environment @relation(fields: [environmentId], references: [id], onDelete: Cascade)
+
+  @@unique([environmentId, adminEmpCode], name: "unique_env_admin")
+  @@index([adminEmpCode])
+  @@map("ENVIRONMENT_ADMIN")
+}
+
+model EnvironmentInterpreter {
+  id                 Int         @id @default(autoincrement()) @map("ID")
+  environmentId      Int         @map("ENVIRONMENT_ID")
+  interpreterEmpCode String      @map("INTERPRETER_EMP_CODE") @db.VarChar(64)
+  createdAt          DateTime    @default(now()) @map("created_at") @db.Timestamp(0)
+  environment        Environment @relation(fields: [environmentId], references: [id], onDelete: Cascade)
+  interpreter        Employee    @relation("EmployeeEnvironmentInterpreter", fields: [interpreterEmpCode], references: [empCode])
+
+  @@unique([environmentId, interpreterEmpCode], name: "unique_env_interpreter")
+  @@index([interpreterEmpCode])
+  @@map("ENVIRONMENT_INTERPRETER")
+}
+
 enum DRType {
   DR_PR @map("DR-PR")
   DR_k  @map("DR-k")
