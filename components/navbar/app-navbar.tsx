"use client";

<<<<<<< HEAD
import Link from "next/link";
import { usePathname, useRouter } from "next/navigation";
import { useEffect, useRef, useState, useCallback } from "react";
import { motion } from "framer-motion";
=======
import Link from "next/link"
import { usePathname, useRouter } from "next/navigation"
import { useEffect, useRef, useState, useCallback } from "react"
import { motion } from "framer-motion"
>>>>>>> ca742e55
import {
  Calendar,
  CheckCircle,
  LayoutDashboard,
  LogOut,
  BarChart2,
  Inbox,
  Calendar as CalendarIcon,
  Settings,
  Cog,
  Star,
  DoorOpen,
} from "lucide-react";

import { Button } from "@/components/ui/button";
import {
  DropdownMenu,
  DropdownMenuContent,
  DropdownMenuItem,
  DropdownMenuLabel,
  DropdownMenuSeparator,
  DropdownMenuTrigger,
} from "@/components/ui/dropdown-menu";

// Admin submenu items
const adminItems = [
<<<<<<< HEAD
  {
    title: "Overview",
    url: "/AdminPage/overview-workload-page",
    icon: BarChart2,
  },
  {
    title: "Bookings management",
    url: "/AdminPage/booking-manage-page",
    icon: Inbox,
  },
  {
    title: "Room management",
    url: "/AdminPage/room-management",
    icon: DoorOpen,
  },
  { title: "Interpreters management", url: "#", icon: CalendarIcon },
  {
    title: "User management",
    url: "/AdminPage/user-manage-page",
    icon: Settings,
  },
  {
    title: "Auto-Assignment Config",
    url: "/AdminPage/auto-assign-config",
    icon: Cog,
  },
];
=======
  { title: "Overview", url: "/AdminPage/overview-workload-page", icon: BarChart2 },
  { title: "Bookings management", url: "/AdminPage/booking-manage-page", icon: Inbox },
  { title: "Interpreters management", url: "/AdminPage/interpreter-manage-page", icon: CalendarIcon },
  { title: "User management", url: "/AdminPage/user-manage-page", icon: Settings },
  { title: "Auto-Assignment Config", url: "/AdminPage/auto-assign-config", icon: Cog },
]
>>>>>>> ca742e55

// A clean segmented-control style navbar that:
// - Animates the active highlight to the exact width of the active button
// - Works with the Admin dropdown (no clipping, no z-index issues)
// - Uses portal-based DropdownMenu so the menu renders above the pill
export function AppNavbar() {
  const router = useRouter();
  const pathname = usePathname();

  type Key = "calendar" | "room" | "mybookings" | "admin";
  const [active, setActive] = useState<Key>("calendar");

  // Refs to measure each button
  const containerRef = useRef<HTMLDivElement | null>(null);
  const btnRefs = useRef<Record<Key, HTMLButtonElement | null>>({
    calendar: null,
    room: null,
    mybookings: null,
    admin: null,
  });

  const [pill, setPill] = useState({ left: 0, width: 0, ready: false });

  // Update active based on the URL
  useEffect(() => {
    if (!pathname) return;
    if (pathname === "/" || pathname.startsWith("/BookingPage"))
      setActive("calendar");
    else if (pathname.startsWith("/BookingRoomPage")) setActive("room");
    else if (pathname.startsWith("/MyBookings")) setActive("mybookings");
    else if (pathname.startsWith("/AdminPage")) setActive("admin");
  }, [pathname]);

  // Compute the pill position/size to match the active button
  const updatePill = useCallback(() => {
<<<<<<< HEAD
    const c = containerRef.current;
    const el = btnRefs.current[active];
    if (!c || !el) return;
    const cRect = c.getBoundingClientRect();
    const bRect = el.getBoundingClientRect();
    setPill({ left: bRect.left - cRect.left, width: bRect.width, ready: true });
  }, [active]);

  useEffect(() => {
    updatePill();
    // Reposition on resize
    const ro = new ResizeObserver(() => updatePill());
    if (containerRef.current) ro.observe(containerRef.current);
    const handle = () => updatePill();
    window.addEventListener("resize", handle);
    return () => {
      ro.disconnect();
      window.removeEventListener("resize", handle);
    };
  }, [active, updatePill]);
=======
    const c = containerRef.current
    const el = btnRefs.current[active]
    if (!c || !el) return
    const cRect = c.getBoundingClientRect()
    const bRect = el.getBoundingClientRect()
    setPill({ left: bRect.left - cRect.left, width: bRect.width, ready: true })
  }, [active])

  useEffect(() => {
    updatePill()
    // Only reposition on window resize, not on content changes
    const handle = () => updatePill()
    window.addEventListener("resize", handle)
    return () => {
      window.removeEventListener("resize", handle)
    }
  }, [active, updatePill])
>>>>>>> ca742e55

  const handleLogout = async () => {
    try {
      await fetch("/api/logout", { method: "POST" });
    } catch {}
    try {
      localStorage.removeItem("booking.user");
    } catch {}
    router.push("/login");
  };

  const itemClass = (isActive: boolean) =>
    `relative z-10 h-8 px-4 rounded-full text-sm font-medium transition-colors flex items-center gap-2 whitespace-nowrap ` +
    (isActive
      ? "text-primary-foreground"
      : "text-muted-foreground hover:text-foreground");

  return (
    <nav className="sticky top-0 z-[50] border-b bg-background/95 backdrop-blur supports-[backdrop-filter]:bg-background/60 shadow-sm">
      <div className="container mx-auto px-4">
        <div className="flex h-16 items-center justify-between">
          {/* Logo */}
          <div className="flex items-center gap-2">
            <LayoutDashboard className="h-6 w-6" />
            <span className="text-lg font-semibold">Interpreter Booking</span>
          </div>

          {/* Segmented nav */}
          <div className="flex items-center gap-2">
            <div
              ref={containerRef}
              className="relative flex items-center gap-1 bg-muted rounded-full p-1 h-10 overflow-hidden"
            >
              {/* Animated highlight */}
              {pill.ready && (
                <motion.div
                  className="absolute top-1 bottom-1 rounded-full bg-neutral-700 z-0"
                  animate={{ left: pill.left, width: pill.width }}
                  transition={{ type: "spring", stiffness: 400, damping: 30 }}
                />
              )}

              {/* Calendar */}
              <Link href="/BookingPage" className="contents">
                <button
                  ref={(el) => {
                    btnRefs.current.calendar = el;
                  }}
                  className={itemClass(active === "calendar")}
                  onClick={() => setActive("calendar")}
                >
                  <Calendar className="h-4 w-4" />
                  <span>Calendar</span>
                </button>
              </Link>

              {/* Room */}
              <Link href="/BookingRoomPage" className="contents">
                <button
                  ref={(el) => {
                    btnRefs.current.room = el;
                  }}
                  className={itemClass(active === "room")}
                  onClick={() => setActive("room")}
                >
                  <DoorOpen className="h-4 w-4" />
                  <span>Room</span>
                </button>
              </Link>

              {/* My Bookings */}
              <Link href="/MyBookings" className="contents">
                <button
                  ref={(el) => {
                    btnRefs.current.mybookings = el;
                  }}
                  className={itemClass(active === "mybookings")}
                  onClick={() => setActive("mybookings")}
                >
                  <CheckCircle className="h-4 w-4" />
                  <span>My Bookings</span>
                </button>
              </Link>

              {/* Admin dropdown (portal so it won't get clipped by the pill container) */}
              <DropdownMenu onOpenChange={(open) => open && setActive("admin")}>
                <DropdownMenuTrigger asChild>
                  <button
                    ref={(el) => {
                      btnRefs.current.admin = el;
                    }}
                    className={itemClass(active === "admin")}
                  >
                    <Star className="h-4 w-4" />
                    <span>Admin</span>
                  </button>
                </DropdownMenuTrigger>
                <DropdownMenuContent align="end" className="w-72">
                  <DropdownMenuLabel>Admin</DropdownMenuLabel>
                  <DropdownMenuSeparator />
                  {adminItems.map((item) => (
                    <DropdownMenuItem key={item.title} asChild>
                      <Link
                        href={item.url}
                        className="flex items-center gap-2 py-2"
                      >
                        <item.icon className="h-4 w-4" />
                        <span>{item.title}</span>
                      </Link>
                    </DropdownMenuItem>
                  ))}
                </DropdownMenuContent>
              </DropdownMenu>
            </div>

            {/* Logout */}
            <Button
              variant="ghost"
              onClick={handleLogout}
              className="h-9 flex items-center px-3"
            >
              <LogOut className="h-4 w-4 mr-2" />
              Logout
            </Button>
          </div>
        </div>
      </div>
    </nav>
  );
}<|MERGE_RESOLUTION|>--- conflicted
+++ resolved
@@ -1,16 +1,9 @@
 "use client";
 
-<<<<<<< HEAD
-import Link from "next/link";
-import { usePathname, useRouter } from "next/navigation";
-import { useEffect, useRef, useState, useCallback } from "react";
-import { motion } from "framer-motion";
-=======
 import Link from "next/link"
 import { usePathname, useRouter } from "next/navigation"
 import { useEffect, useRef, useState, useCallback } from "react"
 import { motion } from "framer-motion"
->>>>>>> ca742e55
 import {
   Calendar,
   CheckCircle,
@@ -37,42 +30,12 @@
 
 // Admin submenu items
 const adminItems = [
-<<<<<<< HEAD
-  {
-    title: "Overview",
-    url: "/AdminPage/overview-workload-page",
-    icon: BarChart2,
-  },
-  {
-    title: "Bookings management",
-    url: "/AdminPage/booking-manage-page",
-    icon: Inbox,
-  },
-  {
-    title: "Room management",
-    url: "/AdminPage/room-management",
-    icon: DoorOpen,
-  },
-  { title: "Interpreters management", url: "#", icon: CalendarIcon },
-  {
-    title: "User management",
-    url: "/AdminPage/user-manage-page",
-    icon: Settings,
-  },
-  {
-    title: "Auto-Assignment Config",
-    url: "/AdminPage/auto-assign-config",
-    icon: Cog,
-  },
-];
-=======
   { title: "Overview", url: "/AdminPage/overview-workload-page", icon: BarChart2 },
   { title: "Bookings management", url: "/AdminPage/booking-manage-page", icon: Inbox },
   { title: "Interpreters management", url: "/AdminPage/interpreter-manage-page", icon: CalendarIcon },
   { title: "User management", url: "/AdminPage/user-manage-page", icon: Settings },
   { title: "Auto-Assignment Config", url: "/AdminPage/auto-assign-config", icon: Cog },
 ]
->>>>>>> ca742e55
 
 // A clean segmented-control style navbar that:
 // - Animates the active highlight to the exact width of the active button
@@ -108,28 +71,6 @@
 
   // Compute the pill position/size to match the active button
   const updatePill = useCallback(() => {
-<<<<<<< HEAD
-    const c = containerRef.current;
-    const el = btnRefs.current[active];
-    if (!c || !el) return;
-    const cRect = c.getBoundingClientRect();
-    const bRect = el.getBoundingClientRect();
-    setPill({ left: bRect.left - cRect.left, width: bRect.width, ready: true });
-  }, [active]);
-
-  useEffect(() => {
-    updatePill();
-    // Reposition on resize
-    const ro = new ResizeObserver(() => updatePill());
-    if (containerRef.current) ro.observe(containerRef.current);
-    const handle = () => updatePill();
-    window.addEventListener("resize", handle);
-    return () => {
-      ro.disconnect();
-      window.removeEventListener("resize", handle);
-    };
-  }, [active, updatePill]);
-=======
     const c = containerRef.current
     const el = btnRefs.current[active]
     if (!c || !el) return
@@ -147,7 +88,6 @@
       window.removeEventListener("resize", handle)
     }
   }, [active, updatePill])
->>>>>>> ca742e55
 
   const handleLogout = async () => {
     try {
