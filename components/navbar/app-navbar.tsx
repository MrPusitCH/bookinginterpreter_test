--- conflicted
+++ resolved
@@ -14,13 +14,9 @@
   Settings,
   Cog,
   Star,
-<<<<<<< HEAD
   DoorOpen,
   Languages,
 } from "lucide-react";
-=======
-} from "lucide-react"
->>>>>>> 3e229d11
 
 import { Button } from "@/components/ui/button";
 import {
