--- conflicted
+++ resolved
@@ -34,10 +34,8 @@
   onSlotClick,
   style,
 }) => {
-<<<<<<< HEAD
   const isWeekendDay = ["Sat", "Sun"].includes(day.dayName);
   const isPastDay = day.isPast;
-=======
   const [openBarId, setOpenBarId] = useState<number | null>(null);
   const longPressTimerRef = useRef<number | null>(null);
 
@@ -47,8 +45,6 @@
       longPressTimerRef.current = null;
     }
   };
-
->>>>>>> 6ed8d901
   return (
     <div className="grid relative p-0 m-0 box-border"
       style={{
