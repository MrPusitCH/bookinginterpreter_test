--- conflicted
+++ resolved
@@ -136,12 +136,9 @@
         style={{ maxWidth: "1500px" }}
       >
         {/* Left side: Title with calendar icon */}
-<<<<<<< HEAD
+
         <div className="flex items-center gap-2 justify-center min-w-[370px] rounded-t-4xl bg-neutral-600 px-4 py-2">
-=======
-
-        <div className="flex items-center gap-2 justify-center min-w-[370px] rounded-t-4xl bg-primary px-4 py-2">
->>>>>>> 4d2da40c
+
           <Calendar className="w-8 h-8 text-primary-foreground" />
           <h1 className="text-[20px] font-medium text-primary-foreground">Book Appointment</h1>
         </div>
