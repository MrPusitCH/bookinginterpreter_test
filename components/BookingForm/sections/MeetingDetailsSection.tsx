import type React from "react";
import { Input } from "@/components/ui/input";
import { Label } from "@/components/ui/label";
import { Textarea } from "@/components/ui/textarea";
import { TimeRangeSelector } from "@/components/BookingForm/components/TimeRangeSelector";
import {
  Select,
  SelectContent,
  SelectItem,
  SelectTrigger,
  SelectValue,
} from "@/components/ui/select";
import {
  Command,
  CommandEmpty,
  CommandGroup,
  CommandInput,
  CommandItem,
  CommandList,
} from "@/components/ui/command";
import {
  Popover,
  PopoverContent,
  PopoverTrigger,
} from "@/components/ui/popover";
import { Button } from "@/components/ui/button";
import { Presentation, Check, ChevronsUpDown } from "lucide-react";
import type { DRType } from "@/prisma/prisma";
import { useState, useEffect } from "react";
import { cn } from "@/lib/utils";

interface Room {
  id: string;
  name: string;
  location: string | null;
  capacity: number;
  isActive: boolean;
}

interface MeetingDetailsSectionProps {
  meetingRoom: string;
  setMeetingRoom: (value: string) => void;
  meetingType?: string | null;
  setMeetingType?: (value: string | null) => void;
  meetingDetail: string;
  setMeetingDetail: (value: string) => void;
  applicableModel?: string;
  setApplicableModel?: (value: string) => void;

  drType?: DRType | null;
  setDrType?: (value: DRType | null) => void;
  otherType?: string;
  setOtherType?: (value: string) => void;

  startTime: string;
  endTime: string;
  slotsTime: string[];
  availableEndTimes: string[];
  errors: Record<string, string>;
  onStartChange: (value: string) => void;
  onEndChange: (value: string) => void;
  isStartDisabled?: (t: string) => boolean;
  isEndDisabled?: (t: string) => boolean;
  repeatSection?: React.ReactNode;
  openDropdown?: string | null;
  setOpenDropdown?: (value: string | null) => void;
  repeatChoice: "none" | "daily" | "weekly" | "biweekly" | "monthly" | "custom";
  handleRepeatChange: (
    value: "none" | "daily" | "weekly" | "biweekly" | "monthly" | "custom"
  ) => void;
  recurrenceEndType: "never" | "on_date" | "after_occurrences";
  setRecurrenceEndType: (
    value: "never" | "on_date" | "after_occurrences"
  ) => void;
  dayObj?: { dayName?: string; fullDate?: Date };
  selectedSlot?: { day?: number; slot?: string };
}

export function MeetingDetailsSection({
  meetingRoom,
  setMeetingRoom,
  meetingType,
  setMeetingType,
  drType,
  setDrType,
  otherType,
  setOtherType,
  meetingDetail,
  setMeetingDetail,
  applicableModel,
  setApplicableModel,
  startTime,
  endTime,
  slotsTime,
  availableEndTimes,
  errors,
  onStartChange,
  onEndChange,
  isStartDisabled,
  isEndDisabled,
  repeatSection,
  openDropdown,
  setOpenDropdown,
  repeatChoice,
  handleRepeatChange,
  recurrenceEndType,
  setRecurrenceEndType,
  dayObj,
  selectedSlot,
}: MeetingDetailsSectionProps) {
  const [rooms, setRooms] = useState<Room[]>([]);
  const [loadingRooms, setLoadingRooms] = useState(false);
  const [roomComboboxOpen, setRoomComboboxOpen] = useState(false);

  // Fetch rooms from API
  useEffect(() => {
    const fetchRooms = async () => {
      setLoadingRooms(true);
      try {
        const response = await fetch("/api/admin/add-room?isActive=true");
        const data = await response.json();
        if (data.success) {
          setRooms(data.data.rooms);
        }
      } catch (error) {
        console.error("Error fetching rooms:", error);
      } finally {
        setLoadingRooms(false);
      }
    };

    fetchRooms();
  }, []);

  return (
    <div className="space-y-6">
      <div className="flex items-center gap-2 border-b border-border pb-3">
        <Presentation className="h-5 w-5 text-muted-foreground" />
        <h2 className="text-lg font-semibold text-foreground">
          Meeting Details
        </h2>
      </div>

      {/* Line 1: Meeting Room, Meeting Type, DR Type, Other Type */}
      <div className="grid grid-cols-1 sm:grid-cols-4 gap-4">
        <div className="space-y-2">
          <Label
            htmlFor="meetingRoom"
            className="text-sm font-medium text-foreground"
          >
            Meeting Room <span className="text-destructive">*</span>
          </Label>
<<<<<<< HEAD
          <Popover open={roomComboboxOpen} onOpenChange={setRoomComboboxOpen}>
            <PopoverTrigger asChild>
              <Button
                variant="outline"
                role="combobox"
                aria-expanded={roomComboboxOpen}
                className={`w-full justify-between ${
                  errors.meetingRoom
                    ? "border-destructive focus:border-destructive"
                    : ""
                }`}
                disabled={loadingRooms}
                aria-describedby={
                  errors.meetingRoom ? "meetingRoom-error" : undefined
                }
              >
                {meetingRoom
                  ? rooms.find((room) => room.name === meetingRoom)?.name
                  : loadingRooms
                  ? "Loading..."
                  : "Select room"}
                <ChevronsUpDown className="ml-2 h-4 w-4 shrink-0 opacity-50" />
              </Button>
            </PopoverTrigger>
            <PopoverContent className="w-full p-0" align="start">
              <Command>
                <CommandInput placeholder="Search rooms..." className="h-9" />
                <CommandList>
                  <CommandEmpty>No room found.</CommandEmpty>
                  <CommandGroup>
                    {rooms.map((room) => (
                      <CommandItem
                        key={room.id}
                        value={room.name}
                        onSelect={(currentValue) => {
                          setMeetingRoom(
                            currentValue === meetingRoom ? "" : currentValue
                          );
                          setRoomComboboxOpen(false);
                        }}
                      >
                        <Check
                          className={cn(
                            "mr-2 h-4 w-4",
                            meetingRoom === room.name
                              ? "opacity-100"
                              : "opacity-0"
                          )}
                        />
                        <div className="flex flex-col">
                          <span className="font-medium">{room.name}</span>
                          {room.location && (
                            <span className="text-sm text-muted-foreground">
                              Floor {room.location}
                            </span>
                          )}
                        </div>
                      </CommandItem>
                    ))}
                  </CommandGroup>
                </CommandList>
              </Command>
            </PopoverContent>
          </Popover>
=======
          <Input
            id="meetingRoom"
            placeholder="Enter meeting room"
            value={meetingRoom}
            onChange={(e) => setMeetingRoom(e.target.value)}
            className={
              errors.meetingRoom
                ? "border-destructive focus:border-destructive"
                : ""
            }
            aria-describedby={
              errors.meetingRoom ? "meetingRoom-error" : undefined
            }
          />
>>>>>>> e2655503
        </div>

        <div className="space-y-2">
          <Label
            htmlFor="meetingType"
            className="text-sm font-medium text-foreground"
          >
            Meeting Type <span className="text-destructive">*</span>
          </Label>

          <Select
            value={meetingType ?? undefined}
            onValueChange={(v) => setMeetingType && setMeetingType(v)}
            open={openDropdown === "meetingType"}
            onOpenChange={(open) =>
              setOpenDropdown?.(open ? "meetingType" : null)
            }
          >
            <SelectTrigger
              id="meetingType"
              className={`w-full ${
                errors.meetingType
                  ? "border-destructive focus:border-destructive"
                  : ""
              }`}
              aria-describedby={
                errors.meetingType ? "meetingType-error" : undefined
              }
            >
              <SelectValue placeholder="Select type" />
            </SelectTrigger>
            <SelectContent>
              <SelectItem value="President">President</SelectItem>
              <SelectItem value="DR">DR</SelectItem>
              <SelectItem value="VIP">VIP</SelectItem>
              <SelectItem value="Weekly">Weekly</SelectItem>
              <SelectItem value="General">General</SelectItem>
              <SelectItem value="Urgent">Urgent</SelectItem>
              <SelectItem value="Other">Other</SelectItem>
            </SelectContent>
          </Select>
        </div>

        <div className="space-y-2">
          <Label
            htmlFor="drType"
            className="text-sm font-medium text-foreground"
          >
            DR Type
          </Label>
          <Select
            value={drType ?? undefined}
            onValueChange={(v: DRType) => setDrType && setDrType(v)}
            open={openDropdown === "drType"}
            onOpenChange={(open) => setOpenDropdown?.(open ? "drType" : null)}
            disabled={meetingType !== "DR"}
          >
            <SelectTrigger
              id="drType"
              className={`w-full ${
                errors.drType
                  ? "border-destructive focus:border-destructive"
                  : ""
              } ${meetingType !== "DR" ? "opacity-50 cursor-not-allowed" : ""}`}
              aria-describedby={errors.drType ? "drType-error" : undefined}
            >
              <SelectValue placeholder="Select DR type" />
            </SelectTrigger>
            <SelectContent>
              <SelectItem value="DR_PR">DR-PR</SelectItem>
              <SelectItem value="DR_k">DR-k</SelectItem>
              <SelectItem value="DR_II">DR-II</SelectItem>
              <SelectItem value="DR_I">DR-I</SelectItem>
              <SelectItem value="Other">Other</SelectItem>
            </SelectContent>
          </Select>
        </div>

        <div className="space-y-2">
          <Label
            htmlFor="otherType"
            className="text-sm font-medium text-foreground"
          >
            Other Type
          </Label>
          <Input
            id="otherType"
            placeholder={
              meetingType === "DR"
                ? "Describe DR type..."
                : "Describe meeting type..."
            }
            value={otherType || ""}
            onChange={(e) => setOtherType && setOtherType(e.target.value)}
            className={`${
              errors.otherType
                ? "border-destructive focus:border-destructive"
                : ""
            } ${
              (meetingType === "DR" && drType === "Other") ||
              meetingType === "Other"
                ? ""
                : "opacity-50 cursor-not-allowed"
            }`}
            aria-describedby={errors.otherType ? "otherType-error" : undefined}
            maxLength={255}
            disabled={
              !(
                (meetingType === "DR" && drType === "Other") ||
                meetingType === "Other"
              )
            }
          />
        </div>
      </div>

      {/* Line 2: Meeting Time, Repeat Schedule, Until... */}
      <div className="grid grid-cols-1 sm:grid-cols-[2fr_1fr_1fr] gap-4 items-start">
        <div className="space-y-1">
          <Label
            className="text-sm font-medium text-foreground"
            htmlFor="meeting-time"
          >
            Meeting Time <span className="text-destructive">*</span>
          </Label>
          <TimeRangeSelector
            startTime={startTime}
            endTime={endTime}
            slotsTime={slotsTime}
            availableEndTimes={availableEndTimes}
            startTimeError={errors.startTime}
            endTimeError={errors.endTime}
            onStartChange={onStartChange}
            onEndChange={onEndChange}
            isStartDisabled={isStartDisabled}
            isEndDisabled={isEndDisabled}
            showLabel={false}
            openDropdown={openDropdown}
            setOpenDropdown={setOpenDropdown}
          />
        </div>

        <div className="space-y-2">
          <label
            className="text-sm font-medium text-foreground"
            htmlFor="repeatSelect"
          >
            Repeat Schedule
          </label>
          <Select
            value={repeatChoice}
            onValueChange={(
              v: "none" | "daily" | "weekly" | "biweekly" | "monthly" | "custom"
            ) => handleRepeatChange && handleRepeatChange(v)}
            open={openDropdown === "repeatSchedule"}
            onOpenChange={(open) =>
              setOpenDropdown?.(open ? "repeatSchedule" : null)
            }
          >
            <SelectTrigger id="repeatSelect" className="w-full">
              <SelectValue placeholder="No repeat" />
            </SelectTrigger>
            <SelectContent>
              <SelectItem value="none">No repeat</SelectItem>
              <SelectItem value="daily">Daily</SelectItem>
              <SelectItem value="weekly">
                Weekly on {dayObj?.dayName || "day"}
              </SelectItem>
              <SelectItem value="biweekly">
                2 Weekly on {dayObj?.dayName || "day"}
              </SelectItem>
              <SelectItem value="monthly">
                Monthly on day{" "}
                {selectedSlot?.day || dayObj?.fullDate?.getDate() || 1}
              </SelectItem>
              <SelectItem value="custom">Custom…</SelectItem>
            </SelectContent>
          </Select>
        </div>

        <div className="space-y-2">
          <label className="text-sm font-medium text-foreground">
            Until...
          </label>
          <Select
            value={
              repeatChoice !== "none"
                ? recurrenceEndType === "never"
                  ? "on_date"
                  : recurrenceEndType
                : ""
            }
            onValueChange={(v) =>
              setRecurrenceEndType &&
              setRecurrenceEndType(
                v as "never" | "on_date" | "after_occurrences"
              )
            }
            disabled={repeatChoice === "none"}
            open={openDropdown === "until"}
            onOpenChange={(open) => setOpenDropdown?.(open ? "until" : null)}
          >
            <SelectTrigger
              className={`w-full ${
                repeatChoice === "none" ? "opacity-50 cursor-not-allowed" : ""
              }`}
              aria-label="Select how recurrence should end"
            >
              <SelectValue placeholder="Repeat Option" />
            </SelectTrigger>
            <SelectContent>
              <SelectItem value="on_date">On date</SelectItem>
              <SelectItem value="after_occurrences">
                After occurrences
              </SelectItem>
            </SelectContent>
          </Select>
        </div>
      </div>

      {/* Line 3: Repeat Section (if provided) */}
      {repeatSection && <div className="space-y-4">{repeatSection}</div>}

      {/* Line 4: Meeting Description */}
      <div className="space-y-2">
        <Label
          htmlFor="meetingDetail"
          className="text-sm font-medium text-foreground"
        >
          Meeting Description{" "}
          <span className="text-muted-foreground">(Optional)</span>
        </Label>
        <Textarea
          id="meetingDetail"
          placeholder="Brief description of the meeting..."
          value={meetingDetail}
          onChange={(e) => setMeetingDetail(e.target.value)}
          rows={3}
          className="resize-none"
        />
      </div>

      {/* Line 5: Applicable Model */}
      <div className="space-y-2">
        <Label
          htmlFor="applicableModel"
          className="text-sm font-medium text-foreground"
        >
          Applicable Model{" "}
          <span className="text-muted-foreground">(Optional)</span>
        </Label>
        <Input
          id="applicableModel"
          placeholder="Enter applicable model..."
          value={applicableModel || ""}
          onChange={(e) =>
            setApplicableModel && setApplicableModel(e.target.value)
          }
          maxLength={255}
        />
      </div>
    </div>
  );
}<|MERGE_RESOLUTION|>--- conflicted
+++ resolved
@@ -150,7 +150,6 @@
           >
             Meeting Room <span className="text-destructive">*</span>
           </Label>
-<<<<<<< HEAD
           <Popover open={roomComboboxOpen} onOpenChange={setRoomComboboxOpen}>
             <PopoverTrigger asChild>
               <Button
@@ -215,7 +214,6 @@
               </Command>
             </PopoverContent>
           </Popover>
-=======
           <Input
             id="meetingRoom"
             placeholder="Enter meeting room"
@@ -230,7 +228,6 @@
               errors.meetingRoom ? "meetingRoom-error" : undefined
             }
           />
->>>>>>> e2655503
         </div>
 
         <div className="space-y-2">
