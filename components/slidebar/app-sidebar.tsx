--- conflicted
+++ resolved
@@ -1,11 +1,7 @@
 "use client"
 
 import { useRouter } from "next/navigation"
-<<<<<<< HEAD
-import { Calendar, Home, Inbox, Settings, ChevronRight, LayoutDashboard, Star, LogOut, Cog } from "lucide-react"
-=======
-import {BarChart2, Calendar, Home, Inbox, Settings, ChevronRight, LayoutDashboard, Star, LogOut } from "lucide-react"
->>>>>>> 4e6a6e85
+import {BarChart2, Calendar, Home, Inbox, Settings, ChevronRight, LayoutDashboard, Star, LogOut, Cog } from "lucide-react"
 
 import {
   Sidebar,
