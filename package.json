{
  "name": "interpreter-booking",
  "version": "0.1.0",
  "private": true,
  "scripts": {
    "dev": "next dev",
    "build": "next build",
    "start": "next start",
    "lint": "next lint",
    "postinstall": "prisma generate --schema=./prisma/schema.prisma"
  },
  "dependencies": {
<<<<<<< HEAD
    "@prisma/client": "^6.13.0",
    "@radix-ui/react-checkbox": "^1.3.2",
    "@radix-ui/react-collapsible": "^1.1.11",
    "@radix-ui/react-dialog": "^1.1.14",
    "@radix-ui/react-dropdown-menu": "^2.1.15",
    "@radix-ui/react-label": "^2.1.7",
    "@radix-ui/react-navigation-menu": "^1.2.13",
    "@radix-ui/react-scroll-area": "^1.2.9",
    "@radix-ui/react-select": "^2.2.5",
    "@radix-ui/react-separator": "^1.1.7",
    "@radix-ui/react-slot": "^1.2.3",
    "@radix-ui/react-switch": "^1.2.5",
    "@radix-ui/react-tooltip": "^1.2.7",
    "@tanstack/react-virtual": "^3.13.12",
    "class-variance-authority": "^0.7.1",
    "clsx": "^2.1.1",
    "date-fns": "^4.1.0",
    "date-fns-tz": "^3.2.0",
=======
    "@radix-ui/react-dialog": "^1.1.14",
    "@radix-ui/react-label": "^2.1.7",
    "@radix-ui/react-scroll-area": "^1.2.9",
    "@radix-ui/react-select": "^2.2.5",
    "@radix-ui/react-slot": "^1.2.3",
    "class-variance-authority": "^0.7.1",
    "clsx": "^2.1.1",
    "date-fns": "^4.1.0",
>>>>>>> 4d125077
    "lucide-react": "^0.525.0",
    "next": "15.4.3",
    "next-themes": "^0.4.6",
    "react": "19.1.0",
    "react-day-picker": "^9.8.0",
    "react-dom": "19.1.0",
    "recharts": "^3.1.0",
    "sonner": "^2.0.7",
    "tailwind-merge": "^3.3.1"
  },
  "devDependencies": {
    "@eslint/eslintrc": "^3",
    "@tailwindcss/postcss": "^4",
    "@types/node": "^20",
    "@types/react": "^19",
    "@types/react-dom": "^19",
    "eslint": "^9",
    "eslint-config-next": "15.4.3",
    "prisma": "^6.13.0",
    "tailwindcss": "^4",
    "tw-animate-css": "^1.3.5",
    "typescript": "^5"
  }
}<|MERGE_RESOLUTION|>--- conflicted
+++ resolved
@@ -10,7 +10,7 @@
     "postinstall": "prisma generate --schema=./prisma/schema.prisma"
   },
   "dependencies": {
-<<<<<<< HEAD
+
     "@prisma/client": "^6.13.0",
     "@radix-ui/react-checkbox": "^1.3.2",
     "@radix-ui/react-collapsible": "^1.1.11",
@@ -29,16 +29,7 @@
     "clsx": "^2.1.1",
     "date-fns": "^4.1.0",
     "date-fns-tz": "^3.2.0",
-=======
-    "@radix-ui/react-dialog": "^1.1.14",
-    "@radix-ui/react-label": "^2.1.7",
-    "@radix-ui/react-scroll-area": "^1.2.9",
-    "@radix-ui/react-select": "^2.2.5",
-    "@radix-ui/react-slot": "^1.2.3",
-    "class-variance-authority": "^0.7.1",
-    "clsx": "^2.1.1",
-    "date-fns": "^4.1.0",
->>>>>>> 4d125077
+
     "lucide-react": "^0.525.0",
     "next": "15.4.3",
     "next-themes": "^0.4.6",
